# Copyright (c) Microsoft Corporation.
# Licensed under the MIT License.
"""Script for sampling from a trained model."""

import logging
import typing
from collections.abc import Callable
from pathlib import Path
from typing import Literal

import hydra
import numpy as np
import torch
import yaml
from torch_geometric.data.batch import Batch
from tqdm import tqdm

from .chemgraph import ChemGraph
from .convert_chemgraph import save_pdb_and_xtc
from .get_embeds import get_colabfold_embeds
from .model_utils import load_model, load_sdes, maybe_download_checkpoint
from .sde_lib import SDE
from .seq_io import check_protein_valid, parse_sequence, write_fasta
from .utils import (
    count_samples_in_output_dir,
    format_npz_samples_filename,
    print_traceback_on_exception,
)
# from chemgraph import ChemGraph
# from convert_chemgraph import save_pdb_and_xtc
# from get_embeds import get_colabfold_embeds
# from models import DiGConditionalScoreModel, DiGConditionalScoreModelControl
# from sde_lib import SDE
# from seq_io import check_protein_valid, parse_sequence, write_fasta
# from utils import (
#     count_samples_in_output_dir,
#     format_npz_samples_filename,
#     print_traceback_on_exception,
# )

logger = logging.getLogger(__name__)
HYDRA_FULL_ERROR=1

DEFAULT_DENOISER_CONFIG_DIR = Path(__file__).parent / "config/denoiser/"
SupportedDenoisersLiteral = Literal["dpm", "heun"]
SUPPORTED_DENOISERS = list(typing.get_args(SupportedDenoisersLiteral))


@print_traceback_on_exception
@torch.no_grad()
def main(
    sequence: str | Path,
    num_samples: int,
    output_dir: str | Path,
    batch_size_100: int = 10,
    model_name: str | None = "bioemu-v1.0",
    ckpt_path: str | Path | None = None,
    model_config_path: str | Path | None = None,
    denoiser_type: SupportedDenoisersLiteral | None = "dpm",
    denoiser_config_path: str | Path | None = None,
    cache_embeds_dir: str | Path | None = None,
    cache_so3_dir: str | Path | None = None,
    msa_host_url: str | None = None,
    filter_samples: bool = True,
) -> None:
    """
    Generate samples for a specified sequence, using a trained model.

    Args:
        sequence: Amino acid sequence for which to generate samples, or a path to a .fasta file, or a path to an .a3m file with MSAs.
            If it is not an a3m file, then colabfold will be used to generate an MSA and embedding.
        num_samples: Number of samples to generate. If `output_dir` already contains samples, this function will only generate additional samples necessary to reach the specified `num_samples`.
        output_dir: Directory to save the samples. Each batch of samples will initially be dumped as .npz files. Once all batches are sampled, they will be converted to .xtc and .pdb.
        batch_size_100: Batch size you'd use for a sequence of length 100. The batch size will be calculated from this, assuming
           that the memory requirement to compute each sample scales quadratically with the sequence length.
        model_name: Name of pretrained model to use. The model will be retrieved from huggingface. If not set,
           this defaults to `bioemu-v1.0`. If this is set, you do not need to provide `ckpt_path` or `model_config_path`.
        ckpt_path: Path to the model checkpoint. If this is set, `model_name` will be ignored.
        model_config_path: Path to the model config, defining score model architecture and the corruption process the model was trained with.
           Only required if `ckpt_path` is set.
        denoiser_type: Denoiser to use for sampling, if `denoiser_config_path` not specified. Comes in with default parameter configuration. Must be one of ['dpm', 'heun']
        denoiser_config_path: Path to the denoiser config, defining the denoising process.
        cache_embeds_dir: Directory to store MSA embeddings. If not set, this defaults to `COLABFOLD_DIR/embeds_cache`.
        cache_so3_dir: Directory to store SO3 precomputations. If not set, this defaults to `~/sampling_so3_cache`.
        msa_host_url: MSA server URL. If not set, this defaults to colabfold's remote server. If sequence is an a3m file, this is ignored.
        filter_samples: Filter out unphysical samples with e.g. long bond distances or steric clashes.
    """

    output_dir = Path(output_dir).expanduser().resolve()
    output_dir.mkdir(parents=True, exist_ok=True)  # Fail fast if output_dir is non-writeable

    ckpt_path, model_config_path = maybe_download_checkpoint(
        model_name=model_name, ckpt_path=ckpt_path, model_config_path=model_config_path
    )
    score_model = load_model(ckpt_path, model_config_path)

    sdes = load_sdes(model_config_path=model_config_path, cache_so3_dir=cache_so3_dir)

    # User may have provided an MSA file instead of a sequence. This will be used for embeddings.
    msa_file = sequence if str(sequence).endswith(".a3m") else None

    if msa_file is not None and msa_host_url is not None:
        logger.warning(f"msa_host_url is ignored because MSA file {msa_file} is provided.")

    # Parse FASTA or A3M file if sequence is a file path. Extract the actual sequence.
    sequence = parse_sequence(sequence)

    # Check input sequence is valid
    check_protein_valid(sequence)

    fasta_path = output_dir / "sequence.fasta"
    if fasta_path.is_file():
        if parse_sequence(fasta_path) != sequence:
            raise ValueError(
                f"{fasta_path} already exists, but contains a sequence different from {sequence}!"
            )
    else:
        # Save FASTA file in output_dir
        write_fasta([sequence], fasta_path)

<<<<<<< HEAD
    # Load model
    model_state = torch.load(ckpt_path, map_location="cpu", weights_only=True)
    score_model: DiGConditionalScoreModel = hydra.utils.instantiate(model_config["score_model"])
    # score_model: DiGConditionalScoreModelControl = hydra.utils.instantiate(model_config["score_model"])
    score_model.load_state_dict(model_state)
    sdes: dict[str, SDE] = hydra.utils.instantiate(model_config["sdes"])

    # NOTE: Additional training to control the score model
    
    
=======
>>>>>>> fb6b1a33
    if denoiser_config_path is None:
        assert (
            denoiser_type in SUPPORTED_DENOISERS
        ), f"denoiser_type must be one of {SUPPORTED_DENOISERS}"
        denoiser_config_path = DEFAULT_DENOISER_CONFIG_DIR / f"{denoiser_type}.yaml"

    with open(denoiser_config_path) as f:
        denoiser_config = yaml.safe_load(f)
    denoiser = hydra.utils.instantiate(denoiser_config)

    logger.info(
        f"Sampling {num_samples} structures for sequence of length {len(sequence)} residues..."
    )
    batch_size = int(batch_size_100 * (100 / len(sequence)) ** 2)
    if batch_size == 0:
        logger.warning(f"Sequence {sequence} may be too long. Attempting with batch_size = 1.")
        batch_size = 1
    logger.info(f"Using batch size {min(batch_size, num_samples)}")

    existing_num_samples = count_samples_in_output_dir(output_dir)
    logger.info(f"Found {existing_num_samples} previous samples in {output_dir}.")
    for seed in tqdm(
        range(existing_num_samples, num_samples, batch_size), desc="Sampling batches..."
    ):
        n = min(batch_size, num_samples - seed)
        npz_path = output_dir / format_npz_samples_filename(seed, n)
        if npz_path.exists():
            raise ValueError(
                f"Not sure why {npz_path} already exists when so far only {existing_num_samples} samples have been generated."
            )
        logger.info(f"Sampling {seed=}")
        batch = generate_batch(
            score_model=score_model,
            sequence=sequence,
            sdes=sdes,
            batch_size=min(batch_size, n),
            seed=seed,
            denoiser=denoiser,
            cache_embeds_dir=cache_embeds_dir,
            msa_file=msa_file,
            msa_host_url=msa_host_url,
        )
        batch = {k: v.cpu().numpy() for k, v in batch.items()}
        np.savez(npz_path, **batch, sequence=sequence)

    logger.info("Converting samples to .pdb and .xtc...")
    samples_files = sorted(list(output_dir.glob("batch_*.npz")))
    sequences = [np.load(f)["sequence"].item() for f in samples_files]
    if set(sequences) != {sequence}:
        raise ValueError(f"Expected all sequences to be {sequence}, but got {set(sequences)}")
    positions = torch.tensor(np.concatenate([np.load(f)["pos"] for f in samples_files]))
    node_orientations = torch.tensor(
        np.concatenate([np.load(f)["node_orientations"] for f in samples_files])
    )
    save_pdb_and_xtc(
        pos_nm=positions,
        node_orientations=node_orientations,
        topology_path=output_dir / "topology.pdb",
        xtc_path=output_dir / "samples.xtc",
        sequence=sequence,
        filter_samples=filter_samples,
    )
    logger.info(f"Completed. Your samples are in {output_dir}.")


def get_context_chemgraph(
    sequence: str,
    cache_embeds_dir: str | Path | None = None,
    msa_file: str | Path | None = None,
    msa_host_url: str | None = None,
) -> ChemGraph:
    n = len(sequence)

    single_embeds_file, pair_embeds_file = get_colabfold_embeds(
        seq=sequence,
        cache_embeds_dir=cache_embeds_dir,
        msa_file=msa_file,
        msa_host_url=msa_host_url,
    )
    single_embeds = torch.from_numpy(np.load(single_embeds_file))
    pair_embeds = torch.from_numpy(np.load(pair_embeds_file))
    assert pair_embeds.shape[0] == pair_embeds.shape[1] == n
    assert single_embeds.shape[0] == n
    assert len(single_embeds.shape) == 2
    _, _, n_pair_feats = pair_embeds.shape  # [seq_len, seq_len, n_pair_feats]

    pair_embeds = pair_embeds.view(n**2, n_pair_feats)

    edge_index = torch.cat(
        [
            torch.arange(n).repeat_interleave(n).view(1, n**2),
            torch.arange(n).repeat(n).view(1, n**2),
        ],
        dim=0,
    )
    pos = torch.full((n, 3), float("nan"))
    node_orientations = torch.full((n, 3, 3), float("nan"))

    return ChemGraph(
        edge_index=edge_index,
        pos=pos,
        node_orientations=node_orientations,
        single_embeds=single_embeds,
        pair_embeds=pair_embeds,
        sequence=sequence,
    )


def generate_batch(
    score_model: torch.nn.Module,
    sequence: str,
    sdes: dict[str, SDE],
    batch_size: int,
    seed: int,
    denoiser: Callable,
    cache_embeds_dir: str | Path | None,
    msa_file: str | Path | None = None,
    msa_host_url: str | None = None,
) -> dict[str, torch.Tensor]:
    """Generate one batch of samples, using GPU if available.

    Args:
        score_model: Score model.
        sequence: Amino acid sequence.
        sdes: SDEs defining corruption process. Keys should be 'node_orientations' and 'pos'.
        embeddings_file: Path to embeddings file.
        batch_size: Batch size.
        seed: Random seed.
        msa_file: Optional path to an MSA A3M file.
        msa_host_url: MSA server URL for colabfold.
    """

    torch.manual_seed(seed)

    context_chemgraph = get_context_chemgraph(
        sequence=sequence,
        cache_embeds_dir=cache_embeds_dir,
        msa_file=msa_file,
        msa_host_url=msa_host_url,
    )
    context_batch = Batch.from_data_list([context_chemgraph] * batch_size)

    device = torch.device("cuda:0" if torch.cuda.is_available() else "cpu")
    sampled_chemgraph_batch = denoiser(
        sdes=sdes,
        device=device,
        batch=context_batch,
        score_model=score_model,
    )
    assert isinstance(sampled_chemgraph_batch, Batch)
    sampled_chemgraphs = sampled_chemgraph_batch.to_data_list()
    pos = torch.stack([x.pos for x in sampled_chemgraphs]).to("cpu")
    node_orientations = torch.stack([x.node_orientations for x in sampled_chemgraphs]).to("cpu")

    return {"pos": pos, "node_orientations": node_orientations}


if __name__ == "__main__":
    import logging

    import fire

    logging.basicConfig(level=logging.DEBUG)

    fire.Fire(main)<|MERGE_RESOLUTION|>--- conflicted
+++ resolved
@@ -118,19 +118,6 @@
         # Save FASTA file in output_dir
         write_fasta([sequence], fasta_path)
 
-<<<<<<< HEAD
-    # Load model
-    model_state = torch.load(ckpt_path, map_location="cpu", weights_only=True)
-    score_model: DiGConditionalScoreModel = hydra.utils.instantiate(model_config["score_model"])
-    # score_model: DiGConditionalScoreModelControl = hydra.utils.instantiate(model_config["score_model"])
-    score_model.load_state_dict(model_state)
-    sdes: dict[str, SDE] = hydra.utils.instantiate(model_config["sdes"])
-
-    # NOTE: Additional training to control the score model
-    
-    
-=======
->>>>>>> fb6b1a33
     if denoiser_config_path is None:
         assert (
             denoiser_type in SUPPORTED_DENOISERS
